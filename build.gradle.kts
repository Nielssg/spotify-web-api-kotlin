<<<<<<< HEAD
import org.jetbrains.dokka.gradle.DokkaTask
import org.jetbrains.kotlin.gradle.dsl.KotlinJsCompile
import java.net.URI

plugins {
    `maven-publish`
    signing
    `java-library`
    id("io.codearte.nexus-staging") version "0.21.2"
    kotlin("multiplatform") version "1.3.61"
    kotlin("plugin.serialization") version "1.3.61"
    id("com.diffplug.gradle.spotless") version "3.26.1"
    id("com.moowork.node") version "1.3.1"
    id("org.jetbrains.dokka") version "0.10.0"
}

group = "com.adamratzman"
version = "3.0.02"

java {
    withSourcesJar()
    withJavadocJar()
}

tasks.withType<Test> {
    this.testLogging {
        this.showStandardStreams = true
    }
}

repositories {
    mavenCentral()
    jcenter()
    maven("https://kotlin.bintray.com/kotlinx")
}

kotlin {
    jvm()
    js()

    targets {
        sourceSets {
            val coroutineVersion = "1.3.3"
            val serializationVersion = "0.14.0"
            val spekVersion = "2.0.9"
            val ktorVersion = "1.3.0-rc2"

            val commonMain by getting {
                dependencies {
                    implementation(kotlin("stdlib-common"))
                    implementation("org.jetbrains.kotlinx:kotlinx-coroutines-core-common:$coroutineVersion")
                    implementation("org.jetbrains.kotlinx:kotlinx-serialization-runtime-common:$serializationVersion")
                    implementation("io.ktor:ktor-client-core:$ktorVersion")
                }
            }
            val commonTest by getting {
                dependencies {
                    implementation(kotlin("test-common"))
                    implementation(kotlin("test-annotations-common"))
                    implementation("org.spekframework.spek2:spek-dsl-metadata:$spekVersion")
                }
            }

            val jvmMain by getting {
                repositories {
                    mavenCentral()
                    jcenter()
                }

                dependencies {
                    implementation("org.jetbrains.kotlinx:kotlinx-coroutines-core:$coroutineVersion")
                    implementation("org.jetbrains.kotlinx:kotlinx-serialization-runtime:$serializationVersion")
                    implementation("io.ktor:ktor-client-okhttp:$ktorVersion")
                    implementation("jakarta.xml.bind:jakarta.xml.bind-api:2.3.3")
                    implementation(kotlin("stdlib-jdk8"))
                }
            }

            val jvmTest by getting {
                dependencies {
                    implementation(kotlin("test"))
                    implementation(kotlin("test-junit"))
                    implementation("org.junit.jupiter:junit-jupiter:5.6.0-M1")
                    implementation("org.spekframework.spek2:spek-dsl-jvm:$spekVersion")
                    runtimeOnly("org.spekframework.spek2:spek-runner-junit5:$spekVersion")
                    runtimeOnly(kotlin("reflect"))
                }
            }

            val jsMain by getting {
                dependencies {
                    implementation("org.jetbrains.kotlinx:kotlinx-coroutines-core-js:$coroutineVersion")
                    implementation("org.jetbrains.kotlinx:kotlinx-serialization-runtime-js:$serializationVersion")
                    implementation("io.ktor:ktor-client-js:$ktorVersion")
                    compileOnly(kotlin("stdlib-js"))
                }
            }

            val jsTest by getting {
                dependencies {
                    implementation(kotlin("test-js"))
                    implementation("org.spekframework.spek2:spek-dsl-js:$spekVersion")
                }
            }

            all {
                languageSettings.useExperimentalAnnotation("kotlin.Experimental")
            }
        }
    }
}

tasks.getByName<KotlinJsCompile>("compileKotlinJs") {
    kotlinOptions {
        moduleKind = "umd"
        noStdlib = false
        metaInfo = true
    }
}
tasks.named<Test>("jvmTest") {
    useJUnitPlatform()
}

spotless {
    kotlin {
        target("**/*.kt")
        licenseHeader("/* Spotify Web API, Kotlin Wrapper; MIT License, 2017-2020; Original author: Adam Ratzman */")
        ktlint()
    }
}

nexusStaging {
    packageGroup = "com.adamratzman"
}


tasks.withType<GenerateModuleMetadata> {
    enabled = false
}

publishing {
    publications {
        val jvm by getting(MavenPublication::class) {
            artifactId = "spotify-api-kotlin"
            artifact(tasks.getByName("javadocJar"))
            versionMapping {
                usage("java-api") {
                    fromResolutionOf("runtimeClasspath")
                }
                usage("java-runtime") {
                    fromResolutionResult()
                }
            }

            pom {
                name.set("spotify-api-kotlin")
                description.set("A Kotlin wrapper for the Spotify Web API.")
                url.set("https://github.com/adamint/spotify-web-api-kotlin")
                inceptionYear.set("2018")
                scm {
                    url.set("https://github.com/adamint/spotify-web-api-kotlin")
                    connection.set("scm:https://github.com/adamint/spotify-web-api-kotlin.git")
                    developerConnection.set("scm:git://github.com/adamint/spotify-web-api-kotlin.git")
                }
                licenses {
                    license {
                        name.set("The Apache Software License, Version 2.0")
                        url.set("http://www.apache.org/licenses/LICENSE-2.0.txt")
                        distribution.set("repo")
                    }
                }
                developers {
                    developer {
                        id.set("adamratzman")
                        name.set("Adam Ratzman")
                        email.set("adam@adamratzman.com")
                    }
                }
            }
        }
    }
    repositories {
        if (!project.hasProperty("publishToSpace")) {
            maven {
                name = "nexus"
                val releasesRepoUrl = "https://oss.sonatype.org/service/local/staging/deploy/maven2/"
                val snapshotsRepoUrl = "https://oss.sonatype.org/content/repositories/snapshots/"
                url = uri(if (version.toString().endsWith("SNAPSHOT")) snapshotsRepoUrl else releasesRepoUrl)

                credentials {
                    val nexusUsername: String? by project.extra
                    val nexusPassword: String? by project.extra
                    username = nexusUsername
                    password = nexusPassword
                }
            }
        } else {
            if (project.extra.has("spaceUser") && project.extra.has("spacePassword")) {
                maven {
                    credentials {
                        username = project.extra["spaceUser"]?.toString()
                        password = project.extra["spacePassword"]?.toString()
                    }

                    url = URI.create("https://maven.jetbrains.space/adam/ratzman")
                }
            }
        }
    }
}

signing {
    sign(publishing.publications["jvm"])
}

// get signing confs interactivly if needed
gradle.taskGraph.whenReady {
    val alreadyConfigured = with(project.extra) {
        (has("signing.keyId") && has("signing.secretKeyRingFile") && has("signing.password"))
                || (has("signing.notNeeded") && get("signing.notNeeded") == "true")
    }
    if (!alreadyConfigured && allTasks.any { it is Sign }) {
        // Use Java's console to read from the console (no good for
        // a CI environment)
        val console = System.console()
        requireNotNull(console) { "Could not get signing config: please provide yours in the gradle.properties file." }
        console.printf(
                "\n\nWe have to sign some things in this build." +
                        "\n\nPlease enter your signing details.\n\n"
        )

        val id = console.readLine("PGP Key Id: ")
        val file = console.readLine("PGP Secret Key Ring File (absolute path): ")
        val password = console.readPassword("PGP Private Key Password: ")

        allprojects {
            project.extra["signing.keyId"] = id
            project.extra["signing.secretKeyRingFile"] = file
            project.extra["signing.password"] = password
        }

        console.printf("\nThanks.\n\n")
    }
}

tasks {
    val dokka by getting(DokkaTask::class) {
        outputDirectory = "docs/docs"
        outputFormat = "html"

        multiplatform {
            val js by creating {
                sourceLink {
                    path = "/src"
                    url = "https://github.com/adamint/spotify-web-api-kotlin/tree/master/"
                    lineSuffix = "#L"
                }
            }
            val jvm by creating {
                sourceLink {
                    path = "/src"
                    url = "https://github.com/adamint/spotify-web-api-kotlin/tree/master/"
                    lineSuffix = "#L"
                }
            }

            register("common") {
                sourceLink {
                    path = "/src"
                    url = "https://github.com/adamint/spotify-web-api-kotlin/tree/master/"
                    lineSuffix = "#L"
                }
            }

            register("global") {
                sourceLink {
                    path = "/src"
                    url = "https://github.com/adamint/spotify-web-api-kotlin/tree/master/"
                    lineSuffix = "#L"
                }

                sourceRoot {
                    path = kotlin.sourceSets.getByName("jvmMain").kotlin.srcDirs.first().toString()
                }
                sourceRoot {
                    path = kotlin.sourceSets.getByName("commonMain").kotlin.srcDirs.first().toString()
                }
            }
        }
    }

    val javadocJar by getting(Jar::class) {
        dependsOn.add(javadoc)
        archiveClassifier.set("javadoc")
        from(javadoc)
    }

    artifacts {
        archives(javadocJar)
    }

    val publishJvm by registering(Task::class) {
        dependsOn.add(check)
        dependsOn.add(dokka)
        dependsOn.add("publishJvmPublicationToNexusRepository")
    }
=======
import org.jetbrains.dokka.gradle.DokkaTask
import org.jetbrains.kotlin.gradle.dsl.KotlinJsCompile
import java.net.URI

plugins {
    `maven-publish`
    signing
    `java-library`
    id("io.codearte.nexus-staging") version "0.21.2"
    kotlin("multiplatform") version "1.3.72"
    kotlin("plugin.serialization") version "1.3.72"
    id("com.diffplug.gradle.spotless") version "3.28.1"
    id("com.moowork.node") version "1.3.1"
    id("org.jetbrains.dokka") version "0.10.1"
}

group = "com.adamratzman"
version = "3.1.0-rc.1"

java {
    withSourcesJar()
    withJavadocJar()
}

tasks.withType<Test> {
    this.testLogging {
        this.showStandardStreams = true
    }
}

repositories {
    mavenCentral()
    jcenter()
    google()
    maven("https://kotlin.bintray.com/kotlinx")
}

kotlin {
    jvm()
    js()

    targets {
        sourceSets {
            val coroutineVersion = "1.3.5"
            val serializationVersion = "0.20.0"
            val spekVersion = "2.0.10"
            val ktorVersion = "1.3.2"

            val commonMain by getting {
                dependencies {
                    implementation(kotlin("stdlib-common"))
                    implementation("org.jetbrains.kotlinx:kotlinx-coroutines-core-common:$coroutineVersion")
                    implementation("org.jetbrains.kotlinx:kotlinx-serialization-runtime-common:$serializationVersion")
                    implementation("io.ktor:ktor-client-core:$ktorVersion")
                }
            }
            val commonTest by getting {
                dependencies {
                    implementation(kotlin("test-common"))
                    implementation(kotlin("test-annotations-common"))
                    implementation("org.spekframework.spek2:spek-dsl-metadata:$spekVersion")
                }
            }

            val jvmMain by getting {
                repositories {
                    mavenCentral()
                    jcenter()
                }

                dependencies {
                    implementation("org.jetbrains.kotlinx:kotlinx-coroutines-core:$coroutineVersion")
                    implementation("org.jetbrains.kotlinx:kotlinx-serialization-runtime:$serializationVersion")
                    implementation("io.ktor:ktor-client-okhttp:$ktorVersion")
                    implementation("jakarta.xml.bind:jakarta.xml.bind-api:2.3.3")
                    implementation(kotlin("stdlib-jdk8"))
                }
            }

            val jvmTest by getting {
                dependencies {
                    implementation(kotlin("test"))
                    implementation(kotlin("test-junit"))
                    implementation("org.junit.jupiter:junit-jupiter:5.6.2")
                    implementation("org.spekframework.spek2:spek-dsl-jvm:$spekVersion")
                    runtimeOnly("org.spekframework.spek2:spek-runner-junit5:$spekVersion")
                    runtimeOnly(kotlin("reflect"))
                }
            }

            val jsMain by getting {
                dependencies {
                    implementation("org.jetbrains.kotlinx:kotlinx-coroutines-core-js:$coroutineVersion")
                    implementation("org.jetbrains.kotlinx:kotlinx-serialization-runtime-js:$serializationVersion")
                    implementation("io.ktor:ktor-client-js:$ktorVersion")
                    compileOnly(kotlin("stdlib-js"))
                }
            }

            val jsTest by getting {
                dependencies {
                    implementation(kotlin("test-js"))
                    implementation("org.spekframework.spek2:spek-dsl-js:$spekVersion")
                }
            }

            all {
                languageSettings.useExperimentalAnnotation("kotlin.Experimental")
            }
        }
    }
}

publishing {
    publications {
        val jvm by getting(MavenPublication::class) {
            artifactId = "spotify-api-kotlin"
            artifact(tasks.getByName("javadocJar"))
            versionMapping {
                usage("java-api") {
                    fromResolutionOf("runtimeClasspath")
                }
                usage("java-runtime") {
                    fromResolutionResult()
                }
            }

            pom {
                name.set("spotify-api-kotlin")
                description.set("A Kotlin wrapper for the Spotify Web API.")
                url.set("https://github.com/adamint/spotify-web-api-kotlin")
                inceptionYear.set("2018")
                scm {
                    url.set("https://github.com/adamint/spotify-web-api-kotlin")
                    connection.set("scm:https://github.com/adamint/spotify-web-api-kotlin.git")
                    developerConnection.set("scm:git://github.com/adamint/spotify-web-api-kotlin.git")
                }
                licenses {
                    license {
                        name.set("The Apache Software License, Version 2.0")
                        url.set("http://www.apache.org/licenses/LICENSE-2.0.txt")
                        distribution.set("repo")
                    }
                }
                developers {
                    developer {
                        id.set("adamratzman")
                        name.set("Adam Ratzman")
                        email.set("adam@adamratzman.com")
                    }
                }
            }
        }
    }
    repositories {
        if (!project.hasProperty("publishToSpace")) {
            maven {
                name = "nexus"
                val releasesRepoUrl = "https://oss.sonatype.org/service/local/staging/deploy/maven2/"
                val snapshotsRepoUrl = "https://oss.sonatype.org/content/repositories/snapshots/"
                url = uri(if (version.toString().endsWith("SNAPSHOT")) snapshotsRepoUrl else releasesRepoUrl)

                credentials {
                    val nexusUsername: String? by project.extra
                    val nexusPassword: String? by project.extra
                    username = nexusUsername
                    password = nexusPassword
                }
            }
        } else {
            if (project.extra.has("spaceUser") && project.extra.has("spacePassword")) {
                maven {
                    credentials {
                        username = project.extra["spaceUser"]?.toString()
                        password = project.extra["spacePassword"]?.toString()
                    }

                    url = URI.create("https://maven.jetbrains.space/adam/ratzman")
                }
            }
        }
    }
}

signing {
    sign(publishing.publications["jvm"])
}

// get signing confs interactively if needed
gradle.taskGraph.whenReady {
    val alreadyConfigured = with(project.extra) {
        (has("signing.keyId") && has("signing.secretKeyRingFile") && has("signing.password"))
                || (has("signing.notNeeded") && get("signing.notNeeded") == "true")
    }
    if (!alreadyConfigured && allTasks.any { it is Sign }) {
        // Use Java's console to read from the console (no good for
        // a CI environment)
        val console = System.console()
        requireNotNull(console) { "Could not get signing config: please provide yours in the gradle.properties file." }
        console.printf(
                "\n\nWe have to sign some things in this build." +
                        "\n\nPlease enter your signing details.\n\n"
        )

        val id = console.readLine("PGP Key Id: ")
        val file = console.readLine("PGP Secret Key Ring File (absolute path): ")
        val password = console.readPassword("PGP Private Key Password: ")

        allprojects {
            project.extra["signing.keyId"] = id
            project.extra["signing.secretKeyRingFile"] = file
            project.extra["signing.password"] = password
        }

        console.printf("\nThanks.\n\n")
    }
}

tasks {
    val dokka by getting(DokkaTask::class) {
        outputDirectory = "docs/docs"
        outputFormat = "html"

        multiplatform {
            val js by creating {
                sourceLink {
                    path = "/src"
                    url = "https://github.com/adamint/spotify-web-api-kotlin/tree/master/"
                    lineSuffix = "#L"
                }
            }
            val jvm by creating {
                sourceLink {
                    path = "/src"
                    url = "https://github.com/adamint/spotify-web-api-kotlin/tree/master/"
                    lineSuffix = "#L"
                }
            }

            register("common") {
                sourceLink {
                    path = "/src"
                    url = "https://github.com/adamint/spotify-web-api-kotlin/tree/master/"
                    lineSuffix = "#L"
                }
            }

            register("global") {
                sourceLink {
                    path = "/src"
                    url = "https://github.com/adamint/spotify-web-api-kotlin/tree/master/"
                    lineSuffix = "#L"
                }

                sourceRoot {
                    path = kotlin.sourceSets.getByName("jvmMain").kotlin.srcDirs.first().toString()
                }
                sourceRoot {
                    path = kotlin.sourceSets.getByName("commonMain").kotlin.srcDirs.first().toString()
                }
            }
        }
    }

    val javadocJar by getting(Jar::class) {
        dependsOn.add(javadoc)
        archiveClassifier.set("javadoc")
        from(javadoc)
    }

    artifacts {
        archives(javadocJar)
    }

    spotless {
        kotlin {
            target("**/*.kt")
            licenseHeader("/* Spotify Web API, Kotlin Wrapper; MIT License, 2017-2020; Original author: Adam Ratzman */")
            ktlint()
        }
    }

    nexusStaging {
        packageGroup = "com.adamratzman"
    }


    getByName<KotlinJsCompile>("compileKotlinJs") {
        kotlinOptions {
            moduleKind = "umd"
            noStdlib = false
            metaInfo = true
        }
    }

    getByName<Test>("jvmTest") {
        useJUnitPlatform()
    }

    withType<GenerateModuleMetadata> {
        enabled = false
    }


    val publishJvm by registering(Task::class) {
        dependsOn.add(check)
        dependsOn.add(dokka)
        dependsOn.add("publishJvmPublicationToNexusRepository")
    }
>>>>>>> d4aac08f
}<|MERGE_RESOLUTION|>--- conflicted
+++ resolved
@@ -1,311 +1,3 @@
-<<<<<<< HEAD
-import org.jetbrains.dokka.gradle.DokkaTask
-import org.jetbrains.kotlin.gradle.dsl.KotlinJsCompile
-import java.net.URI
-
-plugins {
-    `maven-publish`
-    signing
-    `java-library`
-    id("io.codearte.nexus-staging") version "0.21.2"
-    kotlin("multiplatform") version "1.3.61"
-    kotlin("plugin.serialization") version "1.3.61"
-    id("com.diffplug.gradle.spotless") version "3.26.1"
-    id("com.moowork.node") version "1.3.1"
-    id("org.jetbrains.dokka") version "0.10.0"
-}
-
-group = "com.adamratzman"
-version = "3.0.02"
-
-java {
-    withSourcesJar()
-    withJavadocJar()
-}
-
-tasks.withType<Test> {
-    this.testLogging {
-        this.showStandardStreams = true
-    }
-}
-
-repositories {
-    mavenCentral()
-    jcenter()
-    maven("https://kotlin.bintray.com/kotlinx")
-}
-
-kotlin {
-    jvm()
-    js()
-
-    targets {
-        sourceSets {
-            val coroutineVersion = "1.3.3"
-            val serializationVersion = "0.14.0"
-            val spekVersion = "2.0.9"
-            val ktorVersion = "1.3.0-rc2"
-
-            val commonMain by getting {
-                dependencies {
-                    implementation(kotlin("stdlib-common"))
-                    implementation("org.jetbrains.kotlinx:kotlinx-coroutines-core-common:$coroutineVersion")
-                    implementation("org.jetbrains.kotlinx:kotlinx-serialization-runtime-common:$serializationVersion")
-                    implementation("io.ktor:ktor-client-core:$ktorVersion")
-                }
-            }
-            val commonTest by getting {
-                dependencies {
-                    implementation(kotlin("test-common"))
-                    implementation(kotlin("test-annotations-common"))
-                    implementation("org.spekframework.spek2:spek-dsl-metadata:$spekVersion")
-                }
-            }
-
-            val jvmMain by getting {
-                repositories {
-                    mavenCentral()
-                    jcenter()
-                }
-
-                dependencies {
-                    implementation("org.jetbrains.kotlinx:kotlinx-coroutines-core:$coroutineVersion")
-                    implementation("org.jetbrains.kotlinx:kotlinx-serialization-runtime:$serializationVersion")
-                    implementation("io.ktor:ktor-client-okhttp:$ktorVersion")
-                    implementation("jakarta.xml.bind:jakarta.xml.bind-api:2.3.3")
-                    implementation(kotlin("stdlib-jdk8"))
-                }
-            }
-
-            val jvmTest by getting {
-                dependencies {
-                    implementation(kotlin("test"))
-                    implementation(kotlin("test-junit"))
-                    implementation("org.junit.jupiter:junit-jupiter:5.6.0-M1")
-                    implementation("org.spekframework.spek2:spek-dsl-jvm:$spekVersion")
-                    runtimeOnly("org.spekframework.spek2:spek-runner-junit5:$spekVersion")
-                    runtimeOnly(kotlin("reflect"))
-                }
-            }
-
-            val jsMain by getting {
-                dependencies {
-                    implementation("org.jetbrains.kotlinx:kotlinx-coroutines-core-js:$coroutineVersion")
-                    implementation("org.jetbrains.kotlinx:kotlinx-serialization-runtime-js:$serializationVersion")
-                    implementation("io.ktor:ktor-client-js:$ktorVersion")
-                    compileOnly(kotlin("stdlib-js"))
-                }
-            }
-
-            val jsTest by getting {
-                dependencies {
-                    implementation(kotlin("test-js"))
-                    implementation("org.spekframework.spek2:spek-dsl-js:$spekVersion")
-                }
-            }
-
-            all {
-                languageSettings.useExperimentalAnnotation("kotlin.Experimental")
-            }
-        }
-    }
-}
-
-tasks.getByName<KotlinJsCompile>("compileKotlinJs") {
-    kotlinOptions {
-        moduleKind = "umd"
-        noStdlib = false
-        metaInfo = true
-    }
-}
-tasks.named<Test>("jvmTest") {
-    useJUnitPlatform()
-}
-
-spotless {
-    kotlin {
-        target("**/*.kt")
-        licenseHeader("/* Spotify Web API, Kotlin Wrapper; MIT License, 2017-2020; Original author: Adam Ratzman */")
-        ktlint()
-    }
-}
-
-nexusStaging {
-    packageGroup = "com.adamratzman"
-}
-
-
-tasks.withType<GenerateModuleMetadata> {
-    enabled = false
-}
-
-publishing {
-    publications {
-        val jvm by getting(MavenPublication::class) {
-            artifactId = "spotify-api-kotlin"
-            artifact(tasks.getByName("javadocJar"))
-            versionMapping {
-                usage("java-api") {
-                    fromResolutionOf("runtimeClasspath")
-                }
-                usage("java-runtime") {
-                    fromResolutionResult()
-                }
-            }
-
-            pom {
-                name.set("spotify-api-kotlin")
-                description.set("A Kotlin wrapper for the Spotify Web API.")
-                url.set("https://github.com/adamint/spotify-web-api-kotlin")
-                inceptionYear.set("2018")
-                scm {
-                    url.set("https://github.com/adamint/spotify-web-api-kotlin")
-                    connection.set("scm:https://github.com/adamint/spotify-web-api-kotlin.git")
-                    developerConnection.set("scm:git://github.com/adamint/spotify-web-api-kotlin.git")
-                }
-                licenses {
-                    license {
-                        name.set("The Apache Software License, Version 2.0")
-                        url.set("http://www.apache.org/licenses/LICENSE-2.0.txt")
-                        distribution.set("repo")
-                    }
-                }
-                developers {
-                    developer {
-                        id.set("adamratzman")
-                        name.set("Adam Ratzman")
-                        email.set("adam@adamratzman.com")
-                    }
-                }
-            }
-        }
-    }
-    repositories {
-        if (!project.hasProperty("publishToSpace")) {
-            maven {
-                name = "nexus"
-                val releasesRepoUrl = "https://oss.sonatype.org/service/local/staging/deploy/maven2/"
-                val snapshotsRepoUrl = "https://oss.sonatype.org/content/repositories/snapshots/"
-                url = uri(if (version.toString().endsWith("SNAPSHOT")) snapshotsRepoUrl else releasesRepoUrl)
-
-                credentials {
-                    val nexusUsername: String? by project.extra
-                    val nexusPassword: String? by project.extra
-                    username = nexusUsername
-                    password = nexusPassword
-                }
-            }
-        } else {
-            if (project.extra.has("spaceUser") && project.extra.has("spacePassword")) {
-                maven {
-                    credentials {
-                        username = project.extra["spaceUser"]?.toString()
-                        password = project.extra["spacePassword"]?.toString()
-                    }
-
-                    url = URI.create("https://maven.jetbrains.space/adam/ratzman")
-                }
-            }
-        }
-    }
-}
-
-signing {
-    sign(publishing.publications["jvm"])
-}
-
-// get signing confs interactivly if needed
-gradle.taskGraph.whenReady {
-    val alreadyConfigured = with(project.extra) {
-        (has("signing.keyId") && has("signing.secretKeyRingFile") && has("signing.password"))
-                || (has("signing.notNeeded") && get("signing.notNeeded") == "true")
-    }
-    if (!alreadyConfigured && allTasks.any { it is Sign }) {
-        // Use Java's console to read from the console (no good for
-        // a CI environment)
-        val console = System.console()
-        requireNotNull(console) { "Could not get signing config: please provide yours in the gradle.properties file." }
-        console.printf(
-                "\n\nWe have to sign some things in this build." +
-                        "\n\nPlease enter your signing details.\n\n"
-        )
-
-        val id = console.readLine("PGP Key Id: ")
-        val file = console.readLine("PGP Secret Key Ring File (absolute path): ")
-        val password = console.readPassword("PGP Private Key Password: ")
-
-        allprojects {
-            project.extra["signing.keyId"] = id
-            project.extra["signing.secretKeyRingFile"] = file
-            project.extra["signing.password"] = password
-        }
-
-        console.printf("\nThanks.\n\n")
-    }
-}
-
-tasks {
-    val dokka by getting(DokkaTask::class) {
-        outputDirectory = "docs/docs"
-        outputFormat = "html"
-
-        multiplatform {
-            val js by creating {
-                sourceLink {
-                    path = "/src"
-                    url = "https://github.com/adamint/spotify-web-api-kotlin/tree/master/"
-                    lineSuffix = "#L"
-                }
-            }
-            val jvm by creating {
-                sourceLink {
-                    path = "/src"
-                    url = "https://github.com/adamint/spotify-web-api-kotlin/tree/master/"
-                    lineSuffix = "#L"
-                }
-            }
-
-            register("common") {
-                sourceLink {
-                    path = "/src"
-                    url = "https://github.com/adamint/spotify-web-api-kotlin/tree/master/"
-                    lineSuffix = "#L"
-                }
-            }
-
-            register("global") {
-                sourceLink {
-                    path = "/src"
-                    url = "https://github.com/adamint/spotify-web-api-kotlin/tree/master/"
-                    lineSuffix = "#L"
-                }
-
-                sourceRoot {
-                    path = kotlin.sourceSets.getByName("jvmMain").kotlin.srcDirs.first().toString()
-                }
-                sourceRoot {
-                    path = kotlin.sourceSets.getByName("commonMain").kotlin.srcDirs.first().toString()
-                }
-            }
-        }
-    }
-
-    val javadocJar by getting(Jar::class) {
-        dependsOn.add(javadoc)
-        archiveClassifier.set("javadoc")
-        from(javadoc)
-    }
-
-    artifacts {
-        archives(javadocJar)
-    }
-
-    val publishJvm by registering(Task::class) {
-        dependsOn.add(check)
-        dependsOn.add(dokka)
-        dependsOn.add("publishJvmPublicationToNexusRepository")
-    }
-=======
 import org.jetbrains.dokka.gradle.DokkaTask
 import org.jetbrains.kotlin.gradle.dsl.KotlinJsCompile
 import java.net.URI
@@ -615,5 +307,4 @@
         dependsOn.add(dokka)
         dependsOn.add("publishJvmPublicationToNexusRepository")
     }
->>>>>>> d4aac08f
 }