/* Spotify Web API - Kotlin Wrapper; MIT License, 2019; Original author: Adam Ratzman */
package com.adamratzman.spotify.utils

import com.adamratzman.spotify.SpotifyRestAction
import java.util.concurrent.CompletableFuture
import kotlinx.coroutines.CoroutineScope
import kotlinx.coroutines.delay
import kotlinx.coroutines.launch
<<<<<<< HEAD
import java.util.concurrent.CompletableFuture
import kotlinx.coroutines.runBlocking as kRunBlocking

internal actual inline fun <T> runBlocking(crossinline coroutineCode: suspend () -> T): T = kRunBlocking {
    coroutineCode()
}
=======
>>>>>>> f3792b79

actual typealias TimeUnit = java.util.concurrent.TimeUnit

internal actual fun CoroutineScope.schedule(
    quantity: Int,
    timeUnit: TimeUnit,
    consumer: () -> Unit
) {
    launch {
        delay(timeUnit.toMillis(quantity.toLong()))
        consumer()
    }
}

fun <T> SpotifyRestAction<T>.asFuture() = CompletableFuture.supplyAsync(::complete)<|MERGE_RESOLUTION|>--- conflicted
+++ resolved
@@ -6,15 +6,11 @@
 import kotlinx.coroutines.CoroutineScope
 import kotlinx.coroutines.delay
 import kotlinx.coroutines.launch
-<<<<<<< HEAD
-import java.util.concurrent.CompletableFuture
 import kotlinx.coroutines.runBlocking as kRunBlocking
 
 internal actual inline fun <T> runBlocking(crossinline coroutineCode: suspend () -> T): T = kRunBlocking {
     coroutineCode()
 }
-=======
->>>>>>> f3792b79
 
 actual typealias TimeUnit = java.util.concurrent.TimeUnit
 
