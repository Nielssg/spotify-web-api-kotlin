/* Spotify Web API, Kotlin Wrapper; MIT License, 2017-2020; Original author: Adam Ratzman */
package com.adamratzman.spotify

import com.adamratzman.spotify.models.AbstractPagingObject
import com.adamratzman.spotify.utils.TimeUnit
import com.adamratzman.spotify.utils.getCurrentTimeMs
import com.adamratzman.spotify.utils.runBlocking
import com.adamratzman.spotify.utils.schedule
import kotlin.coroutines.CoroutineContext
import kotlin.coroutines.resume
import kotlin.coroutines.resumeWithException
import kotlin.coroutines.suspendCoroutine
import kotlin.jvm.JvmOverloads
import kotlinx.coroutines.CancellationException
import kotlinx.coroutines.CoroutineScope
import kotlinx.coroutines.Dispatchers
import kotlinx.coroutines.ExperimentalCoroutinesApi
import kotlinx.coroutines.FlowPreview
import kotlinx.coroutines.GlobalScope
import kotlinx.coroutines.flow.Flow
import kotlinx.coroutines.flow.asFlow
import kotlinx.coroutines.flow.emitAll
import kotlinx.coroutines.flow.flatMapConcat
import kotlinx.coroutines.flow.flow
import kotlinx.coroutines.flow.flowOn
import kotlinx.coroutines.launch
import kotlinx.coroutines.withContext

/**
 * Provides a uniform interface to retrieve, whether synchronously or asynchronously, [T] from Spotify
 */
open class SpotifyRestAction<T> internal constructor(protected val api: SpotifyApi<*, *>, val supplier: suspend () -> T) {
    private var hasRunBacking: Boolean = false
    private var hasCompletedBacking: Boolean = false

    /**
     * Whether this REST action has been *commenced*.
     *
     * Not to be confused with [hasCompleted]
     */
    fun hasRun() = hasRunBacking

    /**
     * Whether this REST action has been fully *completed*
     */
    fun hasCompleted() = hasCompletedBacking

    /**
     * Invoke [supplier] and synchronously retrieve [T]
     */
    fun complete(): T = runBlocking {
        suspendComplete()
    }

    /**
     * Suspend the coroutine, invoke [SpotifyRestAction.supplier] asynchronously/queued and resume with result [T]
     * */
    suspend fun suspendQueue(): T = suspendCoroutine { continuation ->
        queue({ throwable ->
            continuation.resumeWithException(throwable)
        }) { result ->
            continuation.resume(result)
        }
    }

    /**
     * Switch to given [context][context], invoke [SpotifyRestAction.supplier] and synchronously retrieve [T]
     *
     * @param context The context to execute the [SpotifyRestAction.complete] in
     * */
    @Suppress("UNCHECKED_CAST")
    @JvmOverloads
    suspend fun suspendComplete(context: CoroutineContext = Dispatchers.Default): T = withContext(context) {
        hasRunBacking = true
        return@withContext try {
            supplier().also { hasCompletedBacking = true }
        } catch (e: CancellationException) {
            throw e
        } catch (e: Throwable) {
            throw e
        }
    }

    /**
     * Invoke [supplier] asynchronously and consume [consumer] with the [T] value returned
     *
     * @param failure Consumer to invoke when an exception is thrown by [supplier]
     * @param consumer to be invoked with [T] after successful completion of [supplier]
     */
    @JvmOverloads
    fun queue(failure: ((Throwable) -> Unit) = { throw it }, consumer: ((T) -> Unit) = {}): SpotifyRestAction<T> {
        hasRunBacking = true
        GlobalScope.launch {
            try {
                val result = suspendComplete()
                consumer(result)
            } catch (e: CancellationException) {
                throw e
            } catch (t: Throwable) {
                failure(t)
            }
        }

        return this
    }

    /**
     * Invoke [supplier] asynchronously immediately and invoke [consumer] after the specified quantity of time
     *
     * @param quantity amount of time
     * @param timeUnit the unit that [quantity] is in
     * @param consumer to be invoked with [T] after successful completion of [supplier]
     */
    @JvmOverloads
    fun queueAfter(
        quantity: Int,
        timeUnit: TimeUnit = TimeUnit.SECONDS,
        scope: CoroutineScope = GlobalScope,
        failure: (Throwable) -> Unit = { throw it },
        consumer: (T) -> Unit
    ): SpotifyRestAction<T> {
        val runAt = getCurrentTimeMs() + timeUnit.toMillis(quantity.toLong())
        queue({ exception ->
            scope.schedule((runAt - getCurrentTimeMs()).toInt(), TimeUnit.MILLISECONDS) { failure(exception) }
        }) { result ->
            scope.schedule((runAt - getCurrentTimeMs()).toInt(), TimeUnit.MILLISECONDS) { consumer(result) }
        }
        return this
    }

    override fun toString() = complete().toString()
}

class SpotifyRestActionPaging<Z : Any, T : AbstractPagingObject<Z>>(api: SpotifyApi<*, *>, supplier: suspend () -> T) :
    SpotifyRestAction<T>(api, supplier) {

    /**
     * Synchronously retrieve all [AbstractPagingObject] associated with this rest action
     */
    fun getAll(context: CoroutineContext = Dispatchers.Default) = api.tracks.toAction { suspendComplete(context).getAllImpl() }

    /**
     * Synchronously retrieve all [Z] associated with this rest action
     */
    fun getAllItems(context: CoroutineContext = Dispatchers.Default) =
            api.tracks.toAction { suspendComplete(context)
            .getAllImpl().toList().map { it.items }.flatten() }

    /**
     * Consume each [Z] by [consumer] as it is retrieved
     */
    fun streamAllItems(context: CoroutineContext = Dispatchers.Default, consumer: (Z) -> Unit): SpotifyRestAction<Unit> {
        return api.tracks.toAction {
            suspendComplete(context).getAllImpl().toList().forEach { it.items.forEach { item -> consumer(item) } }
        }
    }

    /**
     * Flow the paging action ordered. This can be less performant than [flow] if you are in the middle of the pages.
     * */
    @FlowPreview
    @JvmOverloads
    @ExperimentalCoroutinesApi
    fun flowOrdered(context: CoroutineContext = Dispatchers.Default): Flow<Z> = flow {
        emitAll(flowPagingObjectsOrdered().flatMapConcat { it.asFlow() })
    }.flowOn(context)

    /**
     * Flow the paging objects ordered. This can be less performant than [flowPagingObjects] if you are in the middle of the pages.
     * */
    @JvmOverloads
    @ExperimentalCoroutinesApi
    fun flowPagingObjectsOrdered(context: CoroutineContext = Dispatchers.Default): Flow<AbstractPagingObject<Z>> =
        flow {
            suspendComplete(context).also { master ->
                emitAll(master.flowStartOrdered())
                emit(master)
                emitAll(master.flowEndOrdered())
            }
        }.flowOn(context)

    /**
     * Flow the Paging action.
     * */
    @FlowPreview
    @JvmOverloads
    @ExperimentalCoroutinesApi
<<<<<<< HEAD
    fun flow(context: CoroutineContext = Dispatchers.Default): Flow<Z> = flow<Z> {
        emitAll(flowPagingObjects().flatMapConcat { it.items.asFlow() })
=======
    fun flow(context: CoroutineContext = Dispatchers.Default): Flow<Z> = flow {
        emitAll(flowPagingObjects().flatMapConcat { it.asFlow() })
>>>>>>> 26b38743
    }.flowOn(context)

    /**
     * Flow the paging objects.
     * */
    @JvmOverloads
    @ExperimentalCoroutinesApi
    fun flowPagingObjects(context: CoroutineContext = Dispatchers.Default): Flow<AbstractPagingObject<Z>> =
        flow {
            suspendComplete(context).also { master ->
                emitAll(master.flowBackward())
                emit(master)
                emitAll(master.flowForward())
            }
        }.flowOn(context)
}<|MERGE_RESOLUTION|>--- conflicted
+++ resolved
@@ -1,4 +1,4 @@
-/* Spotify Web API, Kotlin Wrapper; MIT License, 2017-2020; Original author: Adam Ratzman */
+/* Spotify Web API - Kotlin Wrapper; MIT License, 2019; Original author: Adam Ratzman */
 package com.adamratzman.spotify
 
 import com.adamratzman.spotify.models.AbstractPagingObject
@@ -185,13 +185,8 @@
     @FlowPreview
     @JvmOverloads
     @ExperimentalCoroutinesApi
-<<<<<<< HEAD
-    fun flow(context: CoroutineContext = Dispatchers.Default): Flow<Z> = flow<Z> {
-        emitAll(flowPagingObjects().flatMapConcat { it.items.asFlow() })
-=======
     fun flow(context: CoroutineContext = Dispatchers.Default): Flow<Z> = flow {
         emitAll(flowPagingObjects().flatMapConcat { it.asFlow() })
->>>>>>> 26b38743
     }.flowOn(context)
 
     /**
