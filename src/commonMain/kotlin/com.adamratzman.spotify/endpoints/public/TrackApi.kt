--- conflicted
+++ resolved
@@ -65,20 +65,12 @@
     fun getTracks(vararg tracks: String, market: Market? = null): SpotifyRestAction<List<Track?>> {
         checkBulkRequesting(50, tracks.size)
         return toAction {
-<<<<<<< HEAD
-            get(
-                    EndpointBuilder("/tracks").with("ids", tracks.joinToString(",") { PlayableUri(it).id.encodeUrl() })
-                            .with("market", market?.name).toString()
-            )
-                    .toObject(TrackList.serializer(), api, json).tracks
-=======
             bulkRequest(50, tracks.toList()) { chunk ->
                 get(
-                        EndpointBuilder("/tracks").with("ids", chunk.joinToString(",") { TrackUri(it).id.encodeUrl() })
+                        EndpointBuilder("/tracks").with("ids", chunk.joinToString(",") { PlayableUri(it).id.encodeUrl() })
                                 .with("market", market?.name).toString()
                 ).toObject(TrackList.serializer(), api, json).tracks
             }.flatten()
->>>>>>> f87618e5
         }
     }
 
@@ -135,23 +127,14 @@
     fun getAudioFeatures(vararg tracks: String): SpotifyRestAction<List<AudioFeatures?>> {
         checkBulkRequesting(100, tracks.size)
         return toAction {
-<<<<<<< HEAD
-            get(
-                    EndpointBuilder("/audio-features").with(
-                            "ids",
-                            tracks.joinToString(",") { PlayableUri(it).id.encodeUrl() }).toString()
-            )
-                    .toObject(AudioFeaturesResponse.serializer(), api, json).audioFeatures
-=======
             bulkRequest(100, tracks.toList()) { chunk ->
                 get(
                         EndpointBuilder("/audio-features").with(
                                 "ids",
-                                chunk.joinToString(",") { TrackUri(it).id.encodeUrl() }).toString()
+                                chunk.joinToString(",") { PlayableUri(it).id.encodeUrl() }).toString()
                 )
                         .toObject(AudioFeaturesResponse.serializer(), api, json).audioFeatures
             }.flatten()
->>>>>>> f87618e5
         }
     }
 }